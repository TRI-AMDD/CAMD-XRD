import itertools
import numpy as np
import json
from pymatgen.core import Lattice, Structure
from pymatgen.core.sites import PeriodicSite
from pyxtal.symmetry import get_wyckoffs
from tqdm.notebook import tqdm
from pymatgen.util.coord import pbc_shortest_vectors
from pymatgen.analysis.diffraction import xrd

class HierarchicalStructureGeneration:
    """
    **Input:** Space group, lattice parameters, number of atoms for each element-type in the unit cell, and pair-wise minimum distances allowed.

    **Algorithm:**
    1. Get Wyckoff sites (symmtery operations) for the space group (attention should be paid to the spg setting used in experiments)
    2. Generate all possible combinations of Wyckoff sites satisfying the number of atoms (composition) in the cell. Filter out combinations that duplicate zero-degree-of-freedom Wyckoff sites.
    3. Sort combinations such that those with fewer number of distinct Wyckoff sites are higher on the list.
    4. For each combination on the list:
        1. Start with the Wyckoff positions of the element-type (e.g. "Pb") that has fewer number of atoms. For each Wyckoff position of this element in the combination:
            1. Generate sets of atomic positions from each Wyckoff position's symmetry operations for each point on the [x,y,z] grid with a specified step size within [0,1] (considering which dimensions are active)
            2. Remove sets of positions where positions overlap or closer than the distance threshold for the same (A-A) pairs.
        2. Repeat the overlap/distance check accross different Wyckoff sites of the same element. Skip those with atoms too close.
        3. If this is the first element-type considered (e.g. "Pb"), continue loop.
        4. If this is not the first element-type considered (e.g. "S"): Repeat the overlap/distance check between the newest element expanded in the loop (e.g. "S") and element-types already generated. (e.g. Pb). Skip those with atoms too close.
        5. Store structures that pass all distance filters.

    **Returns:** A list of feasible sets of atomic positions that satisfy the composition, symmetry and distance constraints.
    """

    def __init__(
        self, spg, a, b, c, alpha, beta, gamma, atoms, d_tol, d_mins=None, use_asu=False
    ):
        """
        Args:
            - spg (int): space group
            - a, b, c  (float): a, b, c  lattice parameters in Angstroms in conventional standard cell
            - alpha, beta, gamma (float): alpha, beta, gamma angles in conventional standard cell
            - atoms (list): List of tuples species in the form [# of atoms, 'Species'] e.g. [(4,'Pb'), (16,'O'), (4,'S')]
            - d_tol (float): general minimum distance between atoms in cell in Angstroms
            - d_mins (dict): Element pair specific minimum distances bewtween atoms in cell e.g. {'Pb': 1.5*2, 'S': 1.70*2, 'O': 2.1, 'O-Pb': 2.4, 'Pb-S': 3.0}
            - use_asu (bool): consider asymmetric unit
        Returns:
            HierarchicalStructureGeneration object
        
        """
        self.spg = spg
        self.a, self.b, self.c = a, b, c
        self.alpha, self.beta, self.gamma = alpha, beta, gamma
        self.atoms = sorted(atoms)
        self.d_tol = d_tol
        self.d_mins = d_mins if d_mins else {}
        self.lattice = Lattice.from_parameters(a, b, c, alpha, beta, gamma)
        self.use_asu = use_asu
        self.d_tol_squared = self.d_tol ** 2  # general overlap distance threshold
        self.d_mins_squared = {k: v ** 2 for k, v in self.d_mins.items()}
        self.wyckoffs = get_wyckoffs(spg)
        self.multiplicities = [len(w) for w in self.wyckoffs]
        self.final_strucs = None

        if use_asu:
            # TODO: Need to have package data management in the long term
            with open("asu_data.json", "r") as f:
                asu_data = json.load(f)
            self.ppipe = parse_asu(asu_data[str(self.spg)])
        else:
            self.ppipe = None

        self.all_active_wyckoffs = np.array(
            [
                i
                for i in range(len(self.wyckoffs))
                if sum(self.active_dim(self.wyckoffs[i])) > 0
            ]
        )
        filtered_strucs = []
        for i in itertools.product(
            *[self.get_possible_combinations(a[0]) for a in self.atoms]
        ):
            counter = np.zeros(len(self.wyckoffs))
            for j in i:
                for k in j:
                    counter[k[0]] += 1
            t = np.argwhere(counter > 1).flatten()
            if False not in np.isin(t, self.all_active_wyckoffs):
                filtered_strucs.append(i)

        self.filter_combinations = filtered_strucs
        self.filter_combinations = sorted(
            self.filter_combinations, key=lambda x: sum([len(i) for i in x])
        )

    def get_wyckoff_candidates(self, pos, d_min_squared, density):
        """
        This function generates all unique sets of atomic positions from a Wyckoff position's symmetry operations,
        on a grid of allowed free-varibles (with *n* equi-distant points on [0,1]) (e.g. n x n x n grid if all a 
        site has all x, y and z as free-variables; or nx1xn if x and z are free variables). It takes into account
        a minimum allowed distance.
        Args:
            pos (list): Symmetry operations of the Wyckoff position
            npoints (int): number of equi-distant points on [0,1] for generation of the free-variable grid.
            density (float): number of grid points per angstrom rounded up
            d_min_squared (float): If given, squared distance between each atom pair in the generated set of positions
                is compared to filter out unphysical structures.
        Returns:
            A set of *sets of atomic positions* generated satisfying the symmetry and distance constraints.

        """

        grid_xyz = []

        for i in range(3):
            if self.active_dim(pos)[i]:
                if self.use_asu:
                    npoints = int(
                        np.ceil(
                            (
                                self.lattice.parameters[i] * self.ppipe[0][i][1]
                                - self.lattice.parameters[i] * self.ppipe[0][i][0]
                            )
                            * density
                        )
                    )
                    print("Using {} points in direction {}".format(npoints, i))
                    grid_xyz.append(
                        get_linspace(
                            *self.ppipe[0][i],
                            npoints=npoints,
                            include_bounds=self.ppipe[1][i]
                        )
                    )
                else:
                    npoints = int(np.ceil((self.lattice.parameters[i]) * density))
                    grid_xyz.append(np.linspace(0, 1, npoints, endpoint=True))
            else:
                grid_xyz.append([0])  # if dimension is not active.

        candidates = []
        # forming a meshgrid for free x, y, and/or z parameters for the wyckoff site.
        for xyz in itertools.product(grid_xyz[0], grid_xyz[1], grid_xyz[2]):
            wyckoff_positions = []
            for so in pos:  # apply symmetry operations of the wyckoff
                product = so.operate(xyz)  # applies both rotation and translation.
                warped = self.warp(
                    product
                )  # make sure sites remain within the unit cells
                wyckoff_positions.append(tuple(warped))
            else:
                wyckoff_positions = frozenset(
                    wyckoff_positions
                )  # forming a set will get rid of duplciates (overlaps)

                if len(wyckoff_positions) == len(
                    pos
                ):  # if no overlapping sites, store set of wyckoff positions
                    skip_str = False
                    if d_min_squared:
                        for s1, s2 in itertools.combinations(wyckoff_positions, 2):
<<<<<<< HEAD
                            d2 = pbc_shortest_vectors(self.lattice, s1, s2, return_d2=True)[1]
                            if d2 < d_min_squared:
=======
                            if (
                                np.sum(
                                    (
                                        self.lattice.get_cartesian_coords(np.array(s1))
                                        - self.lattice.get_cartesian_coords(
                                            np.array(s2)
                                        )
                                    )
                                    ** 2
                                )
                                < d_min_squared
                            ):
>>>>>>> c8e21f6f
                                skip_str = True
                                break
                    if skip_str:
                        continue
                    candidates.append(wyckoff_positions)
        self.candidates = set(candidates)
        return self.candidates

    def get_possible_combinations(self, target_n_atoms):
        """
        Helper function to find all possible combinations of Wyckoff positions of a given space group
             that would satisfy the target atom count.
        Args:
            target_n_atoms (int): number of atoms to fit to Wyckoff sites
        Returns:
            list of tuples with Wyckoff site multiplicities that add up to target_n_atoms
        """
        self.combinations = [
            q
<<<<<<< HEAD
            for i in range(int(target_n_atoms/min(self.multiplicities)), 0, -1)
=======
            for i in range(max(len(self.multiplicities),
                               int(target_n_atoms/min(self.multiplicities))),
                           0, -1)
>>>>>>> c8e21f6f
            for q in itertools.combinations_with_replacement(
                enumerate(self.multiplicities), i
            )
            if sum([k[1] for k in q]) == target_n_atoms
        ]
        return self.combinations
    def get_pymatgen_structure(self, struc):
        elems = []              
        for atom in self.atoms:
            for num in range(atom[0]):
                elems.append(atom[1])
        coords = []
        for coord in struc:
            coords = coords + coord
        return Structure(self.lattice,elems,coords)

    @staticmethod
    def active_dim(pos):
        """
        Helper function that checks if the wyckoff position has free variables
        Args:
            pos (list of Pymatgen SymmOp objects): Wyckoff symmetry operations of a spacegroup
        Returns:
            True if Wyckoff site contains degrees of freedom for atom position

        """
        return np.abs(pos[0].rotation_matrix).sum(axis=0) != 0

    @staticmethod
    def warp(coord):
        """
        Translates fractional coordinates to the cell closest closest to the origin.
        """
        for i in range(3):
            coord[i] = coord[i] % 1
        return coord

    def get_random_struc(self, combination_index):
        """
        Gets a random structure of a specified wyckoff configuration
        Args:
            combination_index (int): index of attribute filter_combinations which corresponds to the desired Wyckoff sites

        Returns:
            Random Pymategen structure with given Wyckoff sites
        """

        coords = []
        for combin in self.filter_combinations[combination_index]:
            xyz = np.random.rand(3)
            for atom in combin:
                wyckoff_ops = self.wyckoffs[atom[0]]
                for op in wyckoff_ops:
                    coords.append(self.warp(op.operate(xyz)))

        species = []
        for element in self.atoms:
            for multiplicity in range(element[0]):
                species.append(element[1])

        return Structure(self.lattice, species, coords)

    def get_structure_grid(self, density, combination=0):
        """
        Combining groups of wyckoff: sites satisfying composition requirements, and filtering
        out those that would repeat wyckoffs that do not have internal degree of freedom (hence can't be occupied
        by two different species.
        Args:
            density (float): number of grid points per angstrom rounded up

        Returns:
            list of structure coordinates which span the grid
        """

        wyckoffs = []
        combin = self.filter_combinations[combination]
        for elem in range(len(combin)):
            for atom in combin[elem]:
                wyckoffs.append(atom[0])
        if len(wyckoffs) > 1:
            combs = []
            for comb in itertools.combinations(wyckoffs,2):
                combs.append(comb)

            combs = frozenset(combs)

            wyckoff_overlaps = {}
            wyckoff_lengths = {}

            for atom in tqdm(combs): 
                wyckoff_overlaps[tuple(sorted(atom))] = {}


                _d_tol_squared = self.d_tol_squared

                wyckoff_grid1 = self.get_wyckoff_candidates(
                                    pos=self.wyckoffs[sorted(atom)[0]],
                                    d_min_squared=self.d_tol_squared,
                                    density=density)

                wyckoff_grid2 = self.get_wyckoff_candidates(
                                    pos=self.wyckoffs[sorted(atom)[1]],
                                    d_min_squared=self.d_tol_squared,
                                    density=density)
                
                if sorted(atom)[0] not in wyckoff_lengths:
                    wyckoff_lengths[sorted(atom)[0]] = len(wyckoff_grid1)
                if sorted(atom)[1] not in wyckoff_lengths:
                    wyckoff_lengths[sorted(atom)[1]] = len(wyckoff_grid2)
                
                count1 = -1
                for struct1 in wyckoff_grid1:
                    count1+=1
                    count2 = -1
                    for struct2 in wyckoff_grid2:
                        count2+=1
                        if self.wyckoffs[atom[0]] == self.wyckoffs[atom[1]] and count2 <= count1:
                            continue
                        skip_str = False
                        for s1, s2 in itertools.product(*[struct1,struct2]):
                            d2 = pbc_shortest_vectors(self.lattice, s1, s2, return_d2=True)[1]
                            if d2 < self.d_tol_squared:
                                skip_str = True
                                break
                            
                        if not skip_str:
                            wyckoff_overlaps[tuple(sorted(atom))][(count1, count2)] = True

        else:
            wyckoff_grid1 = self.get_wyckoff_candidates(
                                    pos=self.wyckoffs[wyckoffs[0]],
                                    d_min_squared=self.d_tol_squared,
                                    density=density)
            wyckoff_lengths = {wyckoffs[0]: len(wyckoff_grid1)}        
        if len(wyckoffs) == 1:
            good_wyckoff_combinations = []
            for i in range(wyckoff_lengths[wyckoffs[0]]):
                good_wyckoff_combinations.append((i,))

        else:
            first_pair =  tuple(sorted(wyckoffs[0:2]))
            if wyckoffs[1] > wyckoffs[0]:
                good_wyckoff_combinations = list(wyckoff_overlaps[first_pair].keys())
            else:
<<<<<<< HEAD
                good_wyckoff_combinations = []
                for combination in list(wyckoff_overlaps[first_pair].keys()):
                    good_wyckoff_combinations.append(tuple(reversed(combination)))
            if len(wyckoffs) > 2:
                for atom in tqdm(range(2,len(wyckoffs))):
                    possible_grids = wyckoff_lengths[wyckoffs[atom]]
                    new_good_wyckoff_combinations = []
                    prev_atoms = wyckoffs[0:atom]
                    
                    for struct in good_wyckoff_combinations:
        #                 print(struct)
                        
                        for grid in range(possible_grids):
                            good_str = True
                            for index in range(len(frozenset(prev_atoms))):
                                pair = tuple(sorted((prev_atoms[index],wyckoffs[atom])))
                                grid_pair = (struct[index], grid)

                                if grid_pair not in wyckoff_overlaps[tuple(sorted(pair))] and \
                                tuple(reversed(grid_pair)) not in wyckoff_overlaps[tuple(sorted(pair))]:
                                    good_str = False
                                    break
                                if not good_str:
                                    break
                            else:
                                new_good_wyckoff_combinations.append(struct+(grid,))
                    
                    good_wyckoff_combinations = new_good_wyckoff_combinations

        wyckoff_grids = []
        for i in range(len(wyckoffs)):
            wyckoff_grids.append(list(self.get_wyckoff_candidates(
                                pos=self.wyckoffs[wyckoffs[i]],
                                d_min_squared=self.d_tol_squared,
                                density=density)))
            
        final_strucs = []
        for combs in good_wyckoff_combinations:
            count = 0
            final_strucs.append([])
            for grid in range(len(combs)):
                final_strucs[-1].append(list(wyckoff_grids[count][combs[grid]]))
                count += 1 
=======
                d_min_squared = None

            _d_tol_squared = d_min_squared if d_min_squared else self.d_tol_squared
            # FIRST WE WILL GET WYCKOFF SITE GRIDS;
            # AND REMOVE THOSE OVERLAP ACCROSS DIFFERENT SITES FOR SAME ATOM!
            _g = []
            print("{}.{}: Elem self loop: {}".format(combination, combin, elem))
            passed = []
            for site1 in elem_group:

                # check for exchange duplicates if there is the same wyckoff site within the same element
                multiple = 0
                if site1 in passed:
                    continue
                for site2 in elem_group:

                    if site1 == site2:
                        multiple += 1
                passed.append(site1)

                if multiple == 1:
                    _g.append(
                        list(
                            self.get_wyckoff_candidates(
                                pos=self.wyckoffs[site1[0]],
                                d_min_squared=d_min_squared,
                                density=density,
                            )
                        )
                    )
                else:
                    new_list = []

                    for wyckoff_groups in itertools.combinations(
                        self.get_wyckoff_candidates(
                            pos=self.wyckoffs[site1[0]],
                            d_min_squared=d_min_squared,
                            density=density,
                        ),
                        multiple,
                    ):
                        good_str = 1
                        for group in itertools.product(*wyckoff_groups):

                            for s1, s2 in itertools.combinations(group, 2):
                                if (
                                    np.sum(
                                        (
                                            self.lattice.get_cartesian_coords(
                                                np.array(s1)
                                            )
                                            - self.lattice.get_cartesian_coords(
                                                np.array(s2)
                                            )
                                        )
                                        ** 2
                                    )
                                    < _d_tol_squared
                                ):
                                    good_str = 0
                                    break
                            if good_str == 0:
                                break
                        else:
                            new_list.append(frozenset().union(*wyckoff_groups))

                    _g.append(new_list)

            within_elem_group = list(itertools.product(*_g))

            good_strs_within_elem_group = []
            for struct in tqdm(within_elem_group):
                skip_str = False
                for sub_pairs in itertools.combinations(struct, 2):
                    for s1, s2 in itertools.product(*sub_pairs):
                        if (
                            np.sum(
                                (
                                    self.lattice.get_cartesian_coords(np.array(s1))
                                    - self.lattice.get_cartesian_coords(np.array(s2))
                                )
                                ** 2
                            )
                            < _d_tol_squared
                        ):
                            skip_str = True
                            break
                    else:
                        continue
                    break
                if not skip_str:
                    good_strs_within_elem_group.append(
                        [[i for sub in struct for i in sub]]
                    )
            if atom == 0:
                rolling_good_base_strs = good_strs_within_elem_group

            # NOW; we will combine good_strs_within_elem_group and rolling_good_base_strs and
            # remove if any bad structures accross these.

            if atom > 0:
                print("{}.{}:  Elem pairs loop: {}".format(combination, combin, elem))
                good_structures_merged = []
                for structs in tqdm(
                    itertools.product(
                        rolling_good_base_strs, good_strs_within_elem_group
                    ),
                    total=len(rolling_good_base_strs)
                    * len(good_strs_within_elem_group),
                ):
                    skip_str = False
                    for i in range(len(structs[0])):
                        # different atoms of previous kind
                        atomgroup1 = structs[0][i]
                        atomgroup2 = structs[1][0]
                        pair = "-".join(sorted([self.atoms[i][1], self.atoms[atom][1]]))
                        _d_tol_squared = max(
                            self.d_mins_squared.get(pair, 0), self.d_tol_squared
                        )
                        for s1, s2 in itertools.product(atomgroup1, atomgroup2):
                            if (
                                np.sum(
                                    (
                                        self.lattice.get_cartesian_coords(np.array(s1))
                                        - self.lattice.get_cartesian_coords(
                                            np.array(s2)
                                        )
                                    )
                                    ** 2
                                )
                                < _d_tol_squared
                            ):
                                skip_str = True
                                break
                        if skip_str:
                            break
                    if not skip_str:
                        good_structures_merged.append(structs[0] + [structs[1][0]])
                rolling_good_base_strs = good_structures_merged
        final_strucs += rolling_good_base_strs
>>>>>>> c8e21f6f

        return final_strucs

    def get_structure_grids(
        self,
        density,
        combinations=None,
        parallel=False,
        n_jobs=-1,
        batch_size=100000,
        backend="loky",
    ):
        """
        Generates structures corresponding to a list of Wyckoff site combinations satisfying the compositional
        requirements. This method simply calls the proper get_structure_grid method for all combinations listed
        as argument. This is the preferred convenience method of structure generation in general.
        Args:
            density (float): number of grid points per angstrom rounded up
            combinations (list): Indices of Wyckoff combinations (available from the filter_combinations attribute
                of the class). Defaults to None, which generated the grids for *all* combinations listed in
                filter_combinations
            parallel (bool): Switches the generation method to a parallelized version. See method
                parallel_get_structure_grid to decide if parallelization is feasible for the particualr use case.
            n_jobs (int): number of processes or threads to use. defaults to -1 (all).
            batch_size (int, str): see joblib.Parallel
            backend (str): see joblib.Parallel

        Returns:
            A group of lists of structure grids for each combination listed in combinations
        """

        final_strucs = []
        combinations = (
            combinations if combinations else range(len(self.filter_combinations))
        )
        for combination in combinations:
            if not parallel:
                final_strucs.append(self.get_structure_grid(density, combination))
            else:
                final_strucs.append(
                    self.parallel_get_structure_grid(
                        density, combination, n_jobs, batch_size, backend
                    )
                )
        self.final_strucs = final_strucs
        return final_strucs

<<<<<<< HEAD
=======
    def parallel_get_structure_grid(
        self, density, combination=0, n_jobs=-1, batch_size=100000, backend="loky",
    ):
        """
        Warning: this is the parallel version of get_structure_grids. Since the atomic tasks are extremely fast
        get_structure_grids can be much faster if npoints is small. If point density is large, by dispatching large
        batches (e.g. 100k) - notable parallelization speedup might happen as overhead is overcome.

        Args:
            density (float): number of grid points per angstrom rounded up (point density)
            combination (int): Index of the Wyckoff combination (available from the filter_combinations attribute
                of the class).
            n_jobs (int): number of processes or threads to use. defaults to -1 (all).
            batch_size (int, str): see joblib.Parallel
            backend (str): see joblib.Parallel

        Returns:
            list of structure coordinates which span the grid
        """

        final_strucs = []
        combin = self.filter_combinations[combination]

        print(combination, combin)
        rolling_good_base_strs = []
        for atom in range(len(combin)):
            elem_group = combin[atom]
            elem = self.atoms[atom][1]
            if elem in self.d_mins_squared:
                d_min_squared = self.d_mins_squared[elem]
            else:
                d_min_squared = None

            _d_tol_squared = d_min_squared if d_min_squared else self.d_tol_squared
            # FIRST WE WILL GET WYCKOFF SITE GRIDS;
            # AND REMOVE THOSE OVERLAP ACCROSS DIFFERENT SITES FOR SAME ATOM!
            _g = []
            print("{}.{}: Elem self loop: {}".format(combination, combin, elem))
            passed = []
            for site1 in elem_group:
                multiple = 0
                if site1 in passed:
                    continue
                for site2 in elem_group:

                    if site1 == site2:
                        multiple += 1
                passed.append(site1)

                if multiple == 1:
                    _g.append(
                        list(
                            self.get_wyckoff_candidates(
                                pos=self.wyckoffs[site1[0]],
                                d_min_squared=d_min_squared,
                                density=density,
                            )
                        )
                    )
                else:
                    new_list = []

                    for wyckoff_groups in itertools.combinations(
                        self.get_wyckoff_candidates(
                            pos=self.wyckoffs[site1[0]],
                            d_min_squared=d_min_squared,
                            density=density,
                        ),
                        multiple,
                    ):
                        good_str = 1
                        for group in itertools.product(*wyckoff_groups):

                            for s1, s2 in itertools.combinations(group, 2):
                                if (
                                    np.sum(
                                        (
                                            self.lattice.get_cartesian_coords(
                                                np.array(s1)
                                            )
                                            - self.lattice.get_cartesian_coords(
                                                np.array(s2)
                                            )
                                        )
                                        ** 2
                                    )
                                    < _d_tol_squared
                                ):
                                    good_str = 0
                                    break
                            if good_str == 0:
                                break
                        else:
                            new_list.append(frozenset().union(*wyckoff_groups))

                    _g.append(new_list)

            within_elem_group = list(itertools.product(*_g))

            good_strs_within_elem_group = Parallel(
                n_jobs=n_jobs, batch_size=batch_size, backend=backend, verbose=1
            )(
                delayed(struct_func0)(struct, _d_tol_squared, self.lattice)
                for struct in within_elem_group
            )

            good_strs_within_elem_group = [_ for _ in good_strs_within_elem_group if _]

            if atom == 0:
                rolling_good_base_strs = good_strs_within_elem_group

            # NOW; we will combine good_strs_within_elem_group and rolling_good_base_strs and
            # remove if any bad structures accross these.

            if atom > 0:
                print("{}.{}:  Elem pairs loop: {}".format(combination, combin, elem))
                rolling_good_base_strs = Parallel(
                    n_jobs=n_jobs, batch_size=batch_size, backend=backend, verbose=1
                )(
                    delayed(struct_func)(
                        structs,
                        atom,
                        self.atoms,
                        self.d_mins_squared,
                        self.d_tol_squared,
                        self.lattice,
                    )
                    for structs in itertools.product(
                        rolling_good_base_strs, good_strs_within_elem_group
                    )
                )
                rolling_good_base_strs = [_ for _ in rolling_good_base_strs if _]
        final_strucs += rolling_good_base_strs
        return final_strucs

    def get_structure_vecs(self):
        pass


def struct_func0(struct, _d_tol_squared, lattice):
    skip_str = False
    for sub_pairs in itertools.combinations(struct, 2):
        for s1, s2 in itertools.product(*sub_pairs):
            if (
                np.sum(
                    (
                        lattice.get_cartesian_coords(np.array(s1))
                        - lattice.get_cartesian_coords(np.array(s2))
                    )
                    ** 2
                )
                < _d_tol_squared
            ):
                skip_str = True
                break
        else:
            continue
        break
    if not skip_str:
        return [[i for sub in struct for i in sub]]


def struct_func(structs, atom, atoms, d_mins_squared, d_tol_squared, lattice):
    skip_str = False
    for i in range(len(structs[0])):
        # different atoms of previous kind
        # print(atom, atoms)
        atomgroup1 = structs[0][i]
        atomgroup2 = structs[1][0]
        pair = "-".join(sorted([atoms[i][1], atoms[atom][1]]))
        _d_tol_squared = max(d_mins_squared.get(pair, 0), d_tol_squared)
        for s1, s2 in itertools.product(atomgroup1, atomgroup2):
            if (
                np.sum(
                    (
                        lattice.get_cartesian_coords(np.array(s1))
                        - lattice.get_cartesian_coords(np.array(s2))
                    )
                    ** 2
                )
                < _d_tol_squared
            ):
                skip_str = True
                break
        if skip_str:
            break
    if not skip_str:
        return structs[0] + [structs[1][0]]
    else:
        return None

>>>>>>> c8e21f6f

def get_linspace(ll, ul, npoints=10, include_bounds=None):
    """
    Helper function to construct linspace obeying inequality conditions at limits
    """
    if not include_bounds:
        include_bounds = [True, True]
    endpoint = False
    if include_bounds[1]:
        endpoint = True
    _np = npoints
    _ = 0
    if not include_bounds[0]:
        _np = npoints + 1
        _ = 1
    return np.linspace(ll, ul, _np, endpoint=endpoint)[_:]


def parse_asu(p):
    """
    Helper function to parse limits from asu_data
    """

    def _t(t):
        if t[0] == "<":
            val = eval(t.split("<")[1].replace("=", ""))
        else:
            val = eval(t.split("<")[0].replace("=", ""))
        return val, "<=" in t

    c = ["x", "y", "z"]
    lims, ends = [], []
    for i in range(3):
        l, e = [], []
        for t in p[i].split(c[i]):
            m, r = _t(t)
            l.append(m)
            e.append(r)
        lims.append(l)
        ends.append(e)
    return lims, ends

def get_Rs(two_thetas, intensities, matpatterns):
        xrd_calc = xrd.XRDCalculator()
        rietweld_mat = []

        referencex = two_thetas
        referencey = intensities
        for matindex in matpatterns:
            numerator = 0
            count = 0

            for twotheta in range(len(referencex)):
                peak_intensity = 0

                for twotheta2 in range(len(matindex.x)):
                    if count == len(referencex)-1:
                        if np.abs(matindex.x[twotheta2] - referencex[twotheta]) <= 0.15 and \
                        np.abs(matindex.x[twotheta2] - referencex[twotheta-1]) > np.abs(matindex.x[twotheta2] - referencex[twotheta]): 
                            peak_intensity += matindex.y[twotheta2]
                    elif count == 0:
                        if np.abs(matindex.x[twotheta2] - referencex[twotheta]) <= 0.15 and \
                        np.abs(matindex.x[twotheta2] - referencex[twotheta+1]) > np.abs(matindex.x[twotheta2] - referencex[twotheta]): 
                            peak_intensity += matindex.y[twotheta2]
                    else:
                        if np.abs(matindex.x[twotheta2] - referencex[twotheta]) <= 0.15 and \
                        np.abs(matindex.x[twotheta2] - referencex[twotheta+1]) > np.abs(matindex.x[twotheta2] - referencex[twotheta]) and\
                        np.abs(matindex.x[twotheta2] - referencex[twotheta-1]) > np.abs(matindex.x[twotheta2] - referencex[twotheta]): 
                            peak_intensity += matindex.y[twotheta2]

                numerator += (peak_intensity - referencey[twotheta])**2

                count += 1
            total = np.sum(matindex.y)

            rietweld_mat.append(numerator/total)
        return(rietweld_mat)




<|MERGE_RESOLUTION|>--- conflicted
+++ resolved
@@ -156,23 +156,8 @@
                     skip_str = False
                     if d_min_squared:
                         for s1, s2 in itertools.combinations(wyckoff_positions, 2):
-<<<<<<< HEAD
                             d2 = pbc_shortest_vectors(self.lattice, s1, s2, return_d2=True)[1]
                             if d2 < d_min_squared:
-=======
-                            if (
-                                np.sum(
-                                    (
-                                        self.lattice.get_cartesian_coords(np.array(s1))
-                                        - self.lattice.get_cartesian_coords(
-                                            np.array(s2)
-                                        )
-                                    )
-                                    ** 2
-                                )
-                                < d_min_squared
-                            ):
->>>>>>> c8e21f6f
                                 skip_str = True
                                 break
                     if skip_str:
@@ -192,13 +177,7 @@
         """
         self.combinations = [
             q
-<<<<<<< HEAD
             for i in range(int(target_n_atoms/min(self.multiplicities)), 0, -1)
-=======
-            for i in range(max(len(self.multiplicities),
-                               int(target_n_atoms/min(self.multiplicities))),
-                           0, -1)
->>>>>>> c8e21f6f
             for q in itertools.combinations_with_replacement(
                 enumerate(self.multiplicities), i
             )
@@ -343,7 +322,6 @@
             if wyckoffs[1] > wyckoffs[0]:
                 good_wyckoff_combinations = list(wyckoff_overlaps[first_pair].keys())
             else:
-<<<<<<< HEAD
                 good_wyckoff_combinations = []
                 for combination in list(wyckoff_overlaps[first_pair].keys()):
                     good_wyckoff_combinations.append(tuple(reversed(combination)))
@@ -387,148 +365,6 @@
             for grid in range(len(combs)):
                 final_strucs[-1].append(list(wyckoff_grids[count][combs[grid]]))
                 count += 1 
-=======
-                d_min_squared = None
-
-            _d_tol_squared = d_min_squared if d_min_squared else self.d_tol_squared
-            # FIRST WE WILL GET WYCKOFF SITE GRIDS;
-            # AND REMOVE THOSE OVERLAP ACCROSS DIFFERENT SITES FOR SAME ATOM!
-            _g = []
-            print("{}.{}: Elem self loop: {}".format(combination, combin, elem))
-            passed = []
-            for site1 in elem_group:
-
-                # check for exchange duplicates if there is the same wyckoff site within the same element
-                multiple = 0
-                if site1 in passed:
-                    continue
-                for site2 in elem_group:
-
-                    if site1 == site2:
-                        multiple += 1
-                passed.append(site1)
-
-                if multiple == 1:
-                    _g.append(
-                        list(
-                            self.get_wyckoff_candidates(
-                                pos=self.wyckoffs[site1[0]],
-                                d_min_squared=d_min_squared,
-                                density=density,
-                            )
-                        )
-                    )
-                else:
-                    new_list = []
-
-                    for wyckoff_groups in itertools.combinations(
-                        self.get_wyckoff_candidates(
-                            pos=self.wyckoffs[site1[0]],
-                            d_min_squared=d_min_squared,
-                            density=density,
-                        ),
-                        multiple,
-                    ):
-                        good_str = 1
-                        for group in itertools.product(*wyckoff_groups):
-
-                            for s1, s2 in itertools.combinations(group, 2):
-                                if (
-                                    np.sum(
-                                        (
-                                            self.lattice.get_cartesian_coords(
-                                                np.array(s1)
-                                            )
-                                            - self.lattice.get_cartesian_coords(
-                                                np.array(s2)
-                                            )
-                                        )
-                                        ** 2
-                                    )
-                                    < _d_tol_squared
-                                ):
-                                    good_str = 0
-                                    break
-                            if good_str == 0:
-                                break
-                        else:
-                            new_list.append(frozenset().union(*wyckoff_groups))
-
-                    _g.append(new_list)
-
-            within_elem_group = list(itertools.product(*_g))
-
-            good_strs_within_elem_group = []
-            for struct in tqdm(within_elem_group):
-                skip_str = False
-                for sub_pairs in itertools.combinations(struct, 2):
-                    for s1, s2 in itertools.product(*sub_pairs):
-                        if (
-                            np.sum(
-                                (
-                                    self.lattice.get_cartesian_coords(np.array(s1))
-                                    - self.lattice.get_cartesian_coords(np.array(s2))
-                                )
-                                ** 2
-                            )
-                            < _d_tol_squared
-                        ):
-                            skip_str = True
-                            break
-                    else:
-                        continue
-                    break
-                if not skip_str:
-                    good_strs_within_elem_group.append(
-                        [[i for sub in struct for i in sub]]
-                    )
-            if atom == 0:
-                rolling_good_base_strs = good_strs_within_elem_group
-
-            # NOW; we will combine good_strs_within_elem_group and rolling_good_base_strs and
-            # remove if any bad structures accross these.
-
-            if atom > 0:
-                print("{}.{}:  Elem pairs loop: {}".format(combination, combin, elem))
-                good_structures_merged = []
-                for structs in tqdm(
-                    itertools.product(
-                        rolling_good_base_strs, good_strs_within_elem_group
-                    ),
-                    total=len(rolling_good_base_strs)
-                    * len(good_strs_within_elem_group),
-                ):
-                    skip_str = False
-                    for i in range(len(structs[0])):
-                        # different atoms of previous kind
-                        atomgroup1 = structs[0][i]
-                        atomgroup2 = structs[1][0]
-                        pair = "-".join(sorted([self.atoms[i][1], self.atoms[atom][1]]))
-                        _d_tol_squared = max(
-                            self.d_mins_squared.get(pair, 0), self.d_tol_squared
-                        )
-                        for s1, s2 in itertools.product(atomgroup1, atomgroup2):
-                            if (
-                                np.sum(
-                                    (
-                                        self.lattice.get_cartesian_coords(np.array(s1))
-                                        - self.lattice.get_cartesian_coords(
-                                            np.array(s2)
-                                        )
-                                    )
-                                    ** 2
-                                )
-                                < _d_tol_squared
-                            ):
-                                skip_str = True
-                                break
-                        if skip_str:
-                            break
-                    if not skip_str:
-                        good_structures_merged.append(structs[0] + [structs[1][0]])
-                rolling_good_base_strs = good_structures_merged
-        final_strucs += rolling_good_base_strs
->>>>>>> c8e21f6f
 
         return final_strucs
 
@@ -576,200 +412,6 @@
         self.final_strucs = final_strucs
         return final_strucs
 
-<<<<<<< HEAD
-=======
-    def parallel_get_structure_grid(
-        self, density, combination=0, n_jobs=-1, batch_size=100000, backend="loky",
-    ):
-        """
-        Warning: this is the parallel version of get_structure_grids. Since the atomic tasks are extremely fast
-        get_structure_grids can be much faster if npoints is small. If point density is large, by dispatching large
-        batches (e.g. 100k) - notable parallelization speedup might happen as overhead is overcome.
-
-        Args:
-            density (float): number of grid points per angstrom rounded up (point density)
-            combination (int): Index of the Wyckoff combination (available from the filter_combinations attribute
-                of the class).
-            n_jobs (int): number of processes or threads to use. defaults to -1 (all).
-            batch_size (int, str): see joblib.Parallel
-            backend (str): see joblib.Parallel
-
-        Returns:
-            list of structure coordinates which span the grid
-        """
-
-        final_strucs = []
-        combin = self.filter_combinations[combination]
-
-        print(combination, combin)
-        rolling_good_base_strs = []
-        for atom in range(len(combin)):
-            elem_group = combin[atom]
-            elem = self.atoms[atom][1]
-            if elem in self.d_mins_squared:
-                d_min_squared = self.d_mins_squared[elem]
-            else:
-                d_min_squared = None
-
-            _d_tol_squared = d_min_squared if d_min_squared else self.d_tol_squared
-            # FIRST WE WILL GET WYCKOFF SITE GRIDS;
-            # AND REMOVE THOSE OVERLAP ACCROSS DIFFERENT SITES FOR SAME ATOM!
-            _g = []
-            print("{}.{}: Elem self loop: {}".format(combination, combin, elem))
-            passed = []
-            for site1 in elem_group:
-                multiple = 0
-                if site1 in passed:
-                    continue
-                for site2 in elem_group:
-
-                    if site1 == site2:
-                        multiple += 1
-                passed.append(site1)
-
-                if multiple == 1:
-                    _g.append(
-                        list(
-                            self.get_wyckoff_candidates(
-                                pos=self.wyckoffs[site1[0]],
-                                d_min_squared=d_min_squared,
-                                density=density,
-                            )
-                        )
-                    )
-                else:
-                    new_list = []
-
-                    for wyckoff_groups in itertools.combinations(
-                        self.get_wyckoff_candidates(
-                            pos=self.wyckoffs[site1[0]],
-                            d_min_squared=d_min_squared,
-                            density=density,
-                        ),
-                        multiple,
-                    ):
-                        good_str = 1
-                        for group in itertools.product(*wyckoff_groups):
-
-                            for s1, s2 in itertools.combinations(group, 2):
-                                if (
-                                    np.sum(
-                                        (
-                                            self.lattice.get_cartesian_coords(
-                                                np.array(s1)
-                                            )
-                                            - self.lattice.get_cartesian_coords(
-                                                np.array(s2)
-                                            )
-                                        )
-                                        ** 2
-                                    )
-                                    < _d_tol_squared
-                                ):
-                                    good_str = 0
-                                    break
-                            if good_str == 0:
-                                break
-                        else:
-                            new_list.append(frozenset().union(*wyckoff_groups))
-
-                    _g.append(new_list)
-
-            within_elem_group = list(itertools.product(*_g))
-
-            good_strs_within_elem_group = Parallel(
-                n_jobs=n_jobs, batch_size=batch_size, backend=backend, verbose=1
-            )(
-                delayed(struct_func0)(struct, _d_tol_squared, self.lattice)
-                for struct in within_elem_group
-            )
-
-            good_strs_within_elem_group = [_ for _ in good_strs_within_elem_group if _]
-
-            if atom == 0:
-                rolling_good_base_strs = good_strs_within_elem_group
-
-            # NOW; we will combine good_strs_within_elem_group and rolling_good_base_strs and
-            # remove if any bad structures accross these.
-
-            if atom > 0:
-                print("{}.{}:  Elem pairs loop: {}".format(combination, combin, elem))
-                rolling_good_base_strs = Parallel(
-                    n_jobs=n_jobs, batch_size=batch_size, backend=backend, verbose=1
-                )(
-                    delayed(struct_func)(
-                        structs,
-                        atom,
-                        self.atoms,
-                        self.d_mins_squared,
-                        self.d_tol_squared,
-                        self.lattice,
-                    )
-                    for structs in itertools.product(
-                        rolling_good_base_strs, good_strs_within_elem_group
-                    )
-                )
-                rolling_good_base_strs = [_ for _ in rolling_good_base_strs if _]
-        final_strucs += rolling_good_base_strs
-        return final_strucs
-
-    def get_structure_vecs(self):
-        pass
-
-
-def struct_func0(struct, _d_tol_squared, lattice):
-    skip_str = False
-    for sub_pairs in itertools.combinations(struct, 2):
-        for s1, s2 in itertools.product(*sub_pairs):
-            if (
-                np.sum(
-                    (
-                        lattice.get_cartesian_coords(np.array(s1))
-                        - lattice.get_cartesian_coords(np.array(s2))
-                    )
-                    ** 2
-                )
-                < _d_tol_squared
-            ):
-                skip_str = True
-                break
-        else:
-            continue
-        break
-    if not skip_str:
-        return [[i for sub in struct for i in sub]]
-
-
-def struct_func(structs, atom, atoms, d_mins_squared, d_tol_squared, lattice):
-    skip_str = False
-    for i in range(len(structs[0])):
-        # different atoms of previous kind
-        # print(atom, atoms)
-        atomgroup1 = structs[0][i]
-        atomgroup2 = structs[1][0]
-        pair = "-".join(sorted([atoms[i][1], atoms[atom][1]]))
-        _d_tol_squared = max(d_mins_squared.get(pair, 0), d_tol_squared)
-        for s1, s2 in itertools.product(atomgroup1, atomgroup2):
-            if (
-                np.sum(
-                    (
-                        lattice.get_cartesian_coords(np.array(s1))
-                        - lattice.get_cartesian_coords(np.array(s2))
-                    )
-                    ** 2
-                )
-                < _d_tol_squared
-            ):
-                skip_str = True
-                break
-        if skip_str:
-            break
-    if not skip_str:
-        return structs[0] + [structs[1][0]]
-    else:
-        return None
-
->>>>>>> c8e21f6f
 
 def get_linspace(ll, ul, npoints=10, include_bounds=None):
     """
